<?php
namespace Avalara;

use Exception;
use GuzzleHttp\Client;

/**
 * Base AvaTaxClient object that handles connectivity to the AvaTax v2 API server.
 * This class is overridden by the descendant AvaTaxClient which implements all the API methods.
 */
class AvaTaxClientBase
{
    /**
     * @var Client     The Guzzle client to use to connect to AvaTax
     */
    protected $client;

    /**
     * @var array      The authentication credentials to use to connect to AvaTax
     */
    protected $auth;

    /**
     * @var string      The application name as reported to AvaTax
     */
    protected $appName;

    /**
     * @var string      The application version as reported to AvaTax
     */
    protected $appVersion;

    /**
     * @var string      The machine name as reported to AvaTax
     */
    protected $machineName;

    /**
     * @var string      The root URL of the AvaTax environment to contact
     */
    protected $environment;

    /**
     * @var bool        The setting for whether the client should catch exceptions
     */
    protected $catchExceptions;

    /**
     * Construct a new AvaTaxClient
     *
     * @param string $appName      Specify the name of your application here.  Should not contain any semicolons.
<<<<<<< HEAD
     * @param string $appVersion   Specify the version number of your application here.  Should not contain any
     *                             semicolons.
     * @param string $machineName  Specify the machine name of the machine on which this code is executing here.
     *                             Should not contain any semicolons.
     * @param string $environment  Indicates which server to use; acceptable values are "sandbox" or "production", or
     *                             the full URL of your AvaTax instance.
     * @param array  $guzzleParams Extra parameters to pass to the guzzle HTTP client
     *                             (http://docs.guzzlephp.org/en/latest/request-options.html)
     *
     * @throws Exception
=======
     * @param string $appVersion   Specify the version number of your application here.  Should not contain any semicolons.
     * @param string $machineName  Specify the machine name of the machine on which this code is executing here.  Should not contain any semicolons.
     * @param string $environment  Indicates which server to use; acceptable values are "sandbox" or "production", or the full URL of your AvaTax instance.
     * @param array $guzzleParams  Extra parameters to pass to the guzzle HTTP client (http://docs.guzzlephp.org/en/latest/request-options.html)
     *
     * @throws \Exception
>>>>>>> 731d902c
     */
    public function __construct($appName, $appVersion, $machineName = "", $environment, $guzzleParams = [])
    {
        // app name and app version are mandatory fields.
        if ($appName == "" || $appName == null || $appVersion == "" || $appVersion == null) {
            throw new \Exception('appName and appVersion are mandatory fields!');
        }

        // machine name is nullable, but must be empty string to avoid error when concat in client string.
        if ($machineName == null) {
            $machineName = "";
        }

        // assign client header params to current client object
        $this->appVersion = $appVersion;
        $this->appName = $appName;
        $this->machineName = $machineName;
        $this->environment = $environment;
        $this->catchExceptions = true;

        // Determine startup environment
        $env = 'https://rest.avatax.com';
        if ($environment == "sandbox") {
            $env = 'https://sandbox-rest.avatax.com';
        } else if ((substr($environment, 0, 8) == 'https://') || (substr($environment, 0, 7) == 'http://')) {
            $env = $environment;
        }

        // Prevent overriding the base_uri
        $guzzleParams['base_uri'] = $env;

        // Configure the HTTP client
        $this->client = new Client($guzzleParams);
    }

    /**
     * Configure this client to use the specified username/password security settings
     *
     * @param  string $username The username for your AvaTax user account
     * @param  string $password The password for your AvaTax user account
     *
     * @return AvaTaxClient
     */
    public function withSecurity($username, $password)
    {
        $this->auth = [$username, $password];

        return $this;
    }

    /**
     * Configure this client to use Account ID / License Key security
     *
     * @param  int    $accountId  The account ID for your AvaTax account
     * @param  string $licenseKey The private license key for your AvaTax account
     *
     * @return AvaTaxClient
     */
    public function withLicenseKey($accountId, $licenseKey)
    {
        $this->auth = [$accountId, $licenseKey];

        return $this;
    }

    /**
     * Configure this client to use bearer token
     *
     * @param  string $bearerToken The private bearer token for your AvaTax account
     *
     * @return AvaTaxClient
     */
    public function withBearerToken($bearerToken)
    {
        $this->auth = [$bearerToken];

        return $this;
    }

    /**
     * Configure the client to either catch web request exceptions and return a message or throw the exception
     *
     * @param bool $catchExceptions
     *
     * @return AvaTaxClient
     */
    public function withCatchExceptions($catchExceptions = true)
    {
        $this->catchExceptions = $catchExceptions;

        return $this;
    }

    /**
     * Return the client object, for extended class(es) to retrive the client object
     *
     * @return AvaTaxClient
     */
    public function getClient()
    {
        return $this;
    }

    /**
     * This method is provided to gi
     *
     * @param string $verb
     * @param string $apiUrl
     * @param array  $guzzleParams
     *
     * @return mixed|\Psr\Http\Message\ResponseInterface
     * @throws \GuzzleHttp\Exception\GuzzleException
     */
    protected function executeRequest($verb, $apiUrl, $guzzleParams)
    {
        return $this->client->request($verb, $apiUrl, $guzzleParams);
    }

    /**
     * @param \Psr\Http\Message\ResponseInterface $rawResponse
     * @param bool                                $isJson
     *
     * @return \Psr\Http\Message\StreamInterface|\stdClass
     */
    protected function parseResponse($rawResponse, $isJson)
    {
        $body = $rawResponse->getBody();

        return $isJson ? json_decode($body) : $body;
    }

    /**
     * @param array $guzzleParams
     *
     * @return array
     */
    protected function configureParameters($guzzleParams)
    {
        $guzzleParams['headers'] = array_merge(
            [
                'Accept' => 'application/json',
                'X-Avalara-Client' => "{$this->appName}; {$this->appVersion}; PhpRestClient; 17.5.0-67; {$this->machineName}"
            ],
            isset($guzzleParams['headers']) ? $guzzleParams['headers'] : []
        );

        switch (count($this->auth)) {
            case 1:
                $guzzleParams['headers']['Authorization'] = "Bearer {$this->auth[0]}";
                break;
            // Set authentication on the parameters
            case 2:
            default:
                if (!isset($guzzleParams['auth'])) {
                    $guzzleParams['auth'] = $this->auth;
                }
                break;
        }

        return $guzzleParams;
    }

    /** @noinspection PhpDocMissingThrowsInspection */
    /**
     * Make a single REST call to the AvaTax v2 API server
     *
<<<<<<< HEAD
     * @param string $apiUrl       The relative path of the API on the server
     * @param string $verb         The HTTP verb being used in this request
     * @param array  $guzzleParams The Guzzle parameters for this request, including query string and body parameters
     *
     * @return mixed|string
=======
     * @param string $apiUrl           The relative path of the API on the server
     * @param string $verb             The HTTP verb being used in this request
     * @param string $guzzleParams     The Guzzle parameters for this request, including query string and body parameters
     *
     * @throws \GuzzleHttp\Exception\GuzzleException
>>>>>>> 731d902c
     * @throws \Exception
     */
    protected function restCall($apiUrl, $verb, $guzzleParams)
    {
<<<<<<< HEAD
        $guzzleParams = $this->configureParameters($guzzleParams);
=======
        // Set authentication on the parameters
        if (count($this->auth) == 2) {
            if (!isset($guzzleParams['auth'])) {
                $guzzleParams['auth'] = $this->auth;
            }
            $guzzleParams['headers'] = [
                'Accept' => 'application/json',
                'X-Avalara-Client' => "{$this->appName}; {$this->appVersion}; PhpRestClient; 18.10.5-260; {$this->machineName}"
            ];
        } else {
            $guzzleParams['headers'] = [
                'Accept' => 'application/json',
                'Authorization' => 'Bearer '.$this->auth[0],
                'X-Avalara-Client' => "{$this->appName}; {$this->appVersion}; PhpRestClient; 18.10.5-260; {$this->machineName}"
            ];
        }
>>>>>>> 731d902c

        // Contact the server
        try {
            // Ignore uncaught Guzzle exception as the interface doesn't extend throwable, even though subclasses do
            /** @noinspection PhpUnhandledExceptionInspection */
            $response = $this->executeRequest($verb, $apiUrl, $guzzleParams);

            return $this->parseResponse($response, $guzzleParams['headers']['Accept'] === 'application/json');
        } catch (\Exception $exception) {
            if ($this->catchExceptions !== true) {
                throw $exception;
            }

            return $exception->getMessage();
        }
    }
<<<<<<< HEAD
}

?>
=======
}
>>>>>>> 731d902c
<|MERGE_RESOLUTION|>--- conflicted
+++ resolved
@@ -49,7 +49,6 @@
      * Construct a new AvaTaxClient
      *
      * @param string $appName      Specify the name of your application here.  Should not contain any semicolons.
-<<<<<<< HEAD
      * @param string $appVersion   Specify the version number of your application here.  Should not contain any
      *                             semicolons.
      * @param string $machineName  Specify the machine name of the machine on which this code is executing here.
@@ -59,15 +58,7 @@
      * @param array  $guzzleParams Extra parameters to pass to the guzzle HTTP client
      *                             (http://docs.guzzlephp.org/en/latest/request-options.html)
      *
-     * @throws Exception
-=======
-     * @param string $appVersion   Specify the version number of your application here.  Should not contain any semicolons.
-     * @param string $machineName  Specify the machine name of the machine on which this code is executing here.  Should not contain any semicolons.
-     * @param string $environment  Indicates which server to use; acceptable values are "sandbox" or "production", or the full URL of your AvaTax instance.
-     * @param array $guzzleParams  Extra parameters to pass to the guzzle HTTP client (http://docs.guzzlephp.org/en/latest/request-options.html)
-     *
      * @throws \Exception
->>>>>>> 731d902c
      */
     public function __construct($appName, $appVersion, $machineName = "", $environment, $guzzleParams = [])
     {
@@ -234,43 +225,17 @@
     /**
      * Make a single REST call to the AvaTax v2 API server
      *
-<<<<<<< HEAD
      * @param string $apiUrl       The relative path of the API on the server
      * @param string $verb         The HTTP verb being used in this request
      * @param array  $guzzleParams The Guzzle parameters for this request, including query string and body parameters
      *
      * @return mixed|string
-=======
-     * @param string $apiUrl           The relative path of the API on the server
-     * @param string $verb             The HTTP verb being used in this request
-     * @param string $guzzleParams     The Guzzle parameters for this request, including query string and body parameters
-     *
      * @throws \GuzzleHttp\Exception\GuzzleException
->>>>>>> 731d902c
      * @throws \Exception
      */
     protected function restCall($apiUrl, $verb, $guzzleParams)
     {
-<<<<<<< HEAD
         $guzzleParams = $this->configureParameters($guzzleParams);
-=======
-        // Set authentication on the parameters
-        if (count($this->auth) == 2) {
-            if (!isset($guzzleParams['auth'])) {
-                $guzzleParams['auth'] = $this->auth;
-            }
-            $guzzleParams['headers'] = [
-                'Accept' => 'application/json',
-                'X-Avalara-Client' => "{$this->appName}; {$this->appVersion}; PhpRestClient; 18.10.5-260; {$this->machineName}"
-            ];
-        } else {
-            $guzzleParams['headers'] = [
-                'Accept' => 'application/json',
-                'Authorization' => 'Bearer '.$this->auth[0],
-                'X-Avalara-Client' => "{$this->appName}; {$this->appVersion}; PhpRestClient; 18.10.5-260; {$this->machineName}"
-            ];
-        }
->>>>>>> 731d902c
 
         // Contact the server
         try {
@@ -287,10 +252,4 @@
             return $exception->getMessage();
         }
     }
-<<<<<<< HEAD
-}
-
-?>
-=======
-}
->>>>>>> 731d902c
+}