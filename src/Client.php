<?php
namespace Avalara;
use GuzzleHttp\Client;

/**
 * Base AvaTaxClient object that handles connectivity to the AvaTax v2 API server.
 * This class is overridden by the descendant AvaTaxClient which implements all the API methods.
 */
class AvaTaxClientBase
{
  /**
     * @var Client     The Guzzle client to use to connect to AvaTax
     */
    protected $client;

    /**
     * @var array      The authentication credentials to use to connect to AvaTax
     */
    protected $auth;

    /**
     * @var string      The application name as reported to AvaTax
     */
    protected $appName;

    /**
     * @var string      The application version as reported to AvaTax
     */
    protected $appVersion;

    /**
     * @var string      The machine name as reported to AvaTax
     */
    protected $machineName;

    /**
     * @var string      The root URL of the AvaTax environment to contact
     */
    protected $environment;

    /**
     * @var bool        The setting for whether the client should catch exceptions
     */
    protected $catchExceptions;

    /**
     * Construct a new AvaTaxClient
     *
     * @param string $appName      Specify the name of your application here.  Should not contain any semicolons.
     * @param string $appVersion   Specify the version number of your application here.  Should not contain any semicolons.
     * @param string $machineName  Specify the machine name of the machine on which this code is executing here.  Should not contain any semicolons.
     * @param string $environment  Indicates which server to use; acceptable values are "sandbox" or "production", or the full URL of your AvaTax instance.
     * @param array $guzzleParams  Extra parameters to pass to the guzzle HTTP client (http://docs.guzzlephp.org/en/latest/request-options.html)
     *
     * @throws \Exception
     */
    public function __construct($appName, $appVersion, $machineName="", $environment, $guzzleParams = [])
    {
        // app name and app version are mandatory fields.
        if ($appName == "" || $appName == null || $appVersion == "" || $appVersion == null) {
            throw new \Exception('appName and appVersion are mandatory fields!');
        }

        // machine name is nullable, but must be empty string to avoid error when concat in client string.
        if ($machineName == null) {
            $machineName = "";
        }

        // assign client header params to current client object
        $this->appVersion = $appVersion;
        $this->appName = $appName;
        $this->machineName = $machineName;
        $this->environment = $environment;
        $this->catchExceptions = true;

        // Determine startup environment
        $env = 'https://rest.avatax.com';
        if ($environment == "sandbox") {
            $env = 'https://sandbox-rest.avatax.com';
        } else if ((substr($environment, 0, 8) == 'https://') || (substr($environment, 0, 7) == 'http://')) {
            $env = $environment;
        }

        // Prevent overriding the base_uri 
        $guzzleParams['base_uri'] = $env;
      
        // Configure the HTTP client
        $this->client = new Client($guzzleParams);
    }

    /**
     * Configure this client to use the specified username/password security settings
     *
     * @param  string          $username   The username for your AvaTax user account
     * @param  string          $password   The password for your AvaTax user account
     * @return AvaTaxClient
     */
    public function withSecurity($username, $password)
    {
        $this->auth = [$username, $password];
        return $this;
    }

    /**
     * Configure this client to use Account ID / License Key security
     *
     * @param  int             $accountId      The account ID for your AvaTax account
     * @param  string          $licenseKey     The private license key for your AvaTax account
     * @return AvaTaxClient
     */
    public function withLicenseKey($accountId, $licenseKey)
    {
        $this->auth = [$accountId, $licenseKey];
        return $this;
    }

    /**
     * Configure this client to use bearer token
     *
     * @param  string          $bearerToken     The private bearer token for your AvaTax account
     * @return AvaTaxClient
     */
    public function withBearerToken($bearerToken)
    {
        $this->auth = [$bearerToken];
        return $this;
    }

    /**
     * Configure the client to either catch web request exceptions and return a message or throw the exception
     *
     * @param bool $catchExceptions
     * @return AvaTaxClient
     */
    public function withCatchExceptions($catchExceptions = true)
    {
        $this->catchExceptions = $catchExceptions;
        return $this;
    }

    /**
     * Return the client object, for extended class(es) to retrive the client object
     *
     * @return AvaTaxClient
     */
    public function getClient()
    {
        return $this;
    }


    /**
     * Make a single REST call to the AvaTax v2 API server
     *
     * @param string $apiUrl           The relative path of the API on the server
     * @param string $verb             The HTTP verb being used in this request
     * @param string $guzzleParams     The Guzzle parameters for this request, including query string and body parameters
     *
     * @throws \GuzzleHttp\Exception\GuzzleException
     * @throws \Exception
     */
    protected function restCall($apiUrl, $verb, $guzzleParams)
    {
        // Set authentication on the parameters
        if (count($this->auth) == 2) {
            if (!isset($guzzleParams['auth'])) {
                $guzzleParams['auth'] = $this->auth;
            }
            $guzzleParams['headers'] = [
                'Accept' => 'application/json',
<<<<<<< HEAD
                'X-Avalara-Client' => "{$this->appName}; {$this->appVersion}; PhpRestClient; 19.2.0; {$this->machineName}"
=======
                'X-Avalara-Client' => "{$this->appName}; {$this->appVersion}; PhpRestClient; 19.1.1; {$this->machineName}"
>>>>>>> 3b117be1
            ];
        } else {
            $guzzleParams['headers'] = [
                'Accept' => 'application/json',
                'Authorization' => 'Bearer '.$this->auth[0],
<<<<<<< HEAD
                'X-Avalara-Client' => "{$this->appName}; {$this->appVersion}; PhpRestClient; 19.2.0; {$this->machineName}"
=======
                'X-Avalara-Client' => "{$this->appName}; {$this->appVersion}; PhpRestClient; 19.1.1; {$this->machineName}"
>>>>>>> 3b117be1
            ];
        }

        // Contact the server
        try {
            $response = $this->client->request($verb, $apiUrl, $guzzleParams);
            $body = $response->getBody();
            return json_decode($body);
        } catch (\Exception $e) {
            if (!$this->catchExceptions) {
                throw $e;
            }
            return $e->getMessage();
        }
    }
}<|MERGE_RESOLUTION|>--- conflicted
+++ resolved
@@ -168,21 +168,13 @@
             }
             $guzzleParams['headers'] = [
                 'Accept' => 'application/json',
-<<<<<<< HEAD
-                'X-Avalara-Client' => "{$this->appName}; {$this->appVersion}; PhpRestClient; 19.2.0; {$this->machineName}"
-=======
                 'X-Avalara-Client' => "{$this->appName}; {$this->appVersion}; PhpRestClient; 19.1.1; {$this->machineName}"
->>>>>>> 3b117be1
             ];
         } else {
             $guzzleParams['headers'] = [
                 'Accept' => 'application/json',
                 'Authorization' => 'Bearer '.$this->auth[0],
-<<<<<<< HEAD
-                'X-Avalara-Client' => "{$this->appName}; {$this->appVersion}; PhpRestClient; 19.2.0; {$this->machineName}"
-=======
                 'X-Avalara-Client' => "{$this->appName}; {$this->appVersion}; PhpRestClient; 19.1.1; {$this->machineName}"
->>>>>>> 3b117be1
             ];
         }
 
